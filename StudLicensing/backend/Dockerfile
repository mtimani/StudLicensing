# Use an official Python base image
FROM python:3.10-slim

<<<<<<< HEAD

=======
>>>>>>> 6573445c
# Install ImageMagick and its development libraries (MagickWand)
RUN apt-get update && apt-get install -y \
    imagemagick \
    libmagickwand-dev \
 && rm -rf /var/lib/apt/lists/*
<<<<<<< HEAD

=======
>>>>>>> 6573445c

# Set the working directory inside the container
WORKDIR /app

# Copy dependency definitions and install them
COPY ./requirements.txt /app

RUN pip install --no-cache-dir -r requirements.txt

# Copy FastAPI application code into the container
COPY ./app/ /app

# Expose the port that FastAPI will run on
EXPOSE 8000

# Run the FastAPI application using Uvicorn
CMD ["uvicorn", "main:app", "--host", "0.0.0.0", "--port", "8000"]<|MERGE_RESOLUTION|>--- conflicted
+++ resolved
@@ -1,19 +1,11 @@
 # Use an official Python base image
 FROM python:3.10-slim
 
-<<<<<<< HEAD
-
-=======
->>>>>>> 6573445c
 # Install ImageMagick and its development libraries (MagickWand)
 RUN apt-get update && apt-get install -y \
     imagemagick \
     libmagickwand-dev \
  && rm -rf /var/lib/apt/lists/*
-<<<<<<< HEAD
-
-=======
->>>>>>> 6573445c
 
 # Set the working directory inside the container
 WORKDIR /app
