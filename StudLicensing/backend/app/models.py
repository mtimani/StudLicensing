# ===========================================
# Imports
# ===========================================
from database import Base
<<<<<<< HEAD
from sqlalchemy import ForeignKey,Column,Integer,String,Date,Boolean, Enum as SQLAlchemyEnum
=======
from sqlalchemy import ForeignKey, Column, Integer, String, Date, Boolean, DateTime
>>>>>>> 6573445c
from sqlalchemy_imageattach.entity import Image, image_attachment
from sqlalchemy.orm import relationship
from sqlalchemy_imageattach.stores.fs import FileSystemStore
from datetime import datetime



<<<<<<< HEAD

from enum import Enum

class UserTypeEnum(str, Enum):
    basic="basic"
    sladmin = "sladmin"
    slclient = "slclient"
    slclientadmin = "slclientadmin"
    slcclient = "slcclient"
    slccommercial = "slccommercial"
    slcdevelopper = "slcdevelopper"


class Users(Base):
    __tablename__='users'

    id=Column(Integer,primary_key=True,index=True)
    username=Column(String,unique=True)
    name=Column(String,unique=False)
    surname=Column(String,unique=False)
    hashedPassword=Column(String,unique=False)
    creationDate=Column(Date,unique=False)
    profilePicture=image_attachment('UserPicture')
    userType=Column(SQLAlchemyEnum(UserTypeEnum), default=UserTypeEnum.basic)
=======
# ===========================================
# Store declaration for profile images upload
# ===========================================
store = FileSystemStore(
    path="/uploads",
    base_url="http://localhost:8000/uploads/"
)



# ===========================================
# Database models classes declaration
# ===========================================

# Global Users class
class Users(Base):
    __tablename__='users'
>>>>>>> 6573445c

    id = Column(Integer, primary_key=True, index=True)
    username = Column(String, unique=True, index=True)
    name = Column(String, nullable=False)
    surname = Column(String, nullable=False)
    hashedPassword = Column(String, nullable=False)
    creationDate = Column(Date, nullable=False)
    activated = Column(Boolean, default=False, nullable=False)
    profilePicture = image_attachment('UserPicture')

# User Profile Pictures class
class UserPicture(Base, Image):
    __tablename__ = 'profilePictures'
    
    # Image Store
    store = store
    
    userId = Column(Integer, ForeignKey('users.id'), primary_key=True)
    user = relationship('Users')

<<<<<<< HEAD
class SLAdmin(Users):
    pass 



class SLClient(Users):
    companyName=Column(String,unique=False)
    # commercials  array commercials to do   
    # admins array admins to do   
    # clients array clients to do   
    # developpers array developpers to do   
    
class SLClientAdmin(Users):
    pass

class SLCClient(Users):
    pass

class SLCCommercial(Users):
    pass 

class SLCDevelopper(Users):
    pass 


class SLCCMachine(Base):
    __tablename__='slccmachine'

    id=Column(Integer,primary_key=True,index=True)
    macAddress=Column(String,unique=False)
    cpuId=Column(String,unique=False)
    hasLicenseActivated=Column(Boolean,unique=False)
    licenseUsed=Column(String,ForeignKey('licence.id'))
    lastVerificationPassed=Column(Date,unique=False)
    lastVerificationTry=Column(Date,unique=False)



class LicenseConsumptionType(str, Enum):
    basic="basic"
    

class SLCCLicense:
    __tablename__='slcclicense'

    id=Column(Integer,primary_key=True,index=True)
    name=Column(String,unique=False)
    consumptionType==Column(SQLAlchemyEnum(LicenseConsumptionType), default=LicenseConsumptionType.basic)
    numberOfUseLeft=Column(String,unique=False)
    maxLicense=Column(String,unique=False)
    #machineList array licence to do   
    #commercial  array Commerical to do   
    client =Column(String,ForeignKey('users.id'))
    application =Column(String,ForeignKey('slccapplication.id'))
    #functionnality array Functionnality to do 


class SLCCFunctionality:
    __tablename__='slccfunctionality'

    id=Column(Integer,primary_key=True,index=True)
    name=Column(String,unique=False)
    application=Column(String,ForeignKey('slccapplication.id'))


class SLCCApplication: 
    __tablename__="slccapplication"

    id=Column(Integer,primary_key=True,index=True)
    name=Column(String,unique=False)
    licenceCheckingPeriod=Column(Integer,unique=False)
    #functionnality array Functionnality to do 
=======
# Tokens used for JWT Session tokens => To maintain authenticated user connection
class SessionTokens(Base):
    __tablename__ = 'session_tokens'
    
    id = Column(Integer, primary_key=True, index=True)
    jti = Column(String, unique=True, index=True)
    user_id = Column(Integer, ForeignKey('users.id'), nullable=False)
    created_at = Column(DateTime, default=datetime.utcnow)
    expires_at = Column(DateTime, nullable=False)
    is_active = Column(Boolean, default=True)

    user = relationship("Users", backref="session_tokens")

# Tokens used for email validation
class ValidationTokens(Base):
    __tablename__ = 'validation_tokens'
    
    id = Column(Integer, primary_key=True, index=True)
    token = Column(String, unique=True, index=True, nullable=False)
    user_id = Column(Integer, ForeignKey('users.id'), nullable=False)
    created_at = Column(DateTime, default=datetime.utcnow)
    expires_at = Column(DateTime, nullable=False)
    is_used = Column(Boolean, default=False)
    
    user = relationship("Users", backref="validation_tokens")

# Tokens used for password reset
class PasswordResetTokens(Base):
    __tablename__ = 'password_reset_tokens'
    
    id = Column(Integer, primary_key=True, index=True)
    token = Column(String, unique=True, index=True, nullable=False)
    user_id = Column(Integer, ForeignKey('users.id'), nullable=False)
    created_at = Column(DateTime, default=datetime.utcnow)
    expires_at = Column(DateTime, nullable=False)
    is_used = Column(Boolean, default=False)
    
    user = relationship("Users", backref="password_reset_tokens")
>>>>>>> 6573445c
<|MERGE_RESOLUTION|>--- conflicted
+++ resolved
@@ -2,11 +2,7 @@
 # Imports
 # ===========================================
 from database import Base
-<<<<<<< HEAD
-from sqlalchemy import ForeignKey,Column,Integer,String,Date,Boolean, Enum as SQLAlchemyEnum
-=======
-from sqlalchemy import ForeignKey, Column, Integer, String, Date, Boolean, DateTime
->>>>>>> 6573445c
+from sqlalchemy import Table,ForeignKey,Column,Integer,String,Date,Boolean,DateTime, Enum as SQLAlchemyEnum
 from sqlalchemy_imageattach.entity import Image, image_attachment
 from sqlalchemy.orm import relationship
 from sqlalchemy_imageattach.stores.fs import FileSystemStore
@@ -14,10 +10,27 @@
 
 
 
-<<<<<<< HEAD
 
 from enum import Enum
 
+
+
+
+# ===========================================
+# Store declaration for profile images upload
+# ===========================================
+store = FileSystemStore(
+    path="/uploads",
+    base_url="http://localhost:8000/uploads/"
+)
+
+
+
+# ===========================================
+# Database models classes declaration
+# ===========================================
+
+ # enum to specify user type for class Users
 class UserTypeEnum(str, Enum):
     basic="basic"
     sladmin = "sladmin"
@@ -28,45 +41,20 @@
     slcdevelopper = "slcdevelopper"
 
 
-class Users(Base):
-    __tablename__='users'
-
-    id=Column(Integer,primary_key=True,index=True)
-    username=Column(String,unique=True)
-    name=Column(String,unique=False)
-    surname=Column(String,unique=False)
-    hashedPassword=Column(String,unique=False)
-    creationDate=Column(Date,unique=False)
-    profilePicture=image_attachment('UserPicture')
-    userType=Column(SQLAlchemyEnum(UserTypeEnum), default=UserTypeEnum.basic)
-=======
-# ===========================================
-# Store declaration for profile images upload
-# ===========================================
-store = FileSystemStore(
-    path="/uploads",
-    base_url="http://localhost:8000/uploads/"
-)
-
-
-
-# ===========================================
-# Database models classes declaration
-# ===========================================
-
 # Global Users class
 class Users(Base):
     __tablename__='users'
->>>>>>> 6573445c
 
     id = Column(Integer, primary_key=True, index=True)
     username = Column(String, unique=True, index=True)
     name = Column(String, nullable=False)
     surname = Column(String, nullable=False)
     hashedPassword = Column(String, nullable=False)
-    creationDate = Column(Date, nullable=False)
+    creationDate = Column(DateTime, nullable=False)
     activated = Column(Boolean, default=False, nullable=False)
-    profilePicture = image_attachment('UserPicture')
+    userType=Column(SQLAlchemyEnum(UserTypeEnum), default=UserTypeEnum.basic)
+    profilePicture = image_attachment('UserPicture')    
+
 
 # User Profile Pictures class
 class UserPicture(Base, Image):
@@ -78,7 +66,6 @@
     userId = Column(Integer, ForeignKey('users.id'), primary_key=True)
     user = relationship('Users')
 
-<<<<<<< HEAD
 class SLAdmin(Users):
     pass 
 
@@ -104,6 +91,25 @@
     pass 
 
 
+
+
+functionalities_licenses_correspondance = Table(
+    "functionalities_licenses",
+    Base.metadata,
+    Column("slccfunctionality_id", ForeignKey("slccfunctionality.id"), primary_key=True),
+    Column("slcclicense_id", ForeignKey("slcclicense.id"), primary_key=True)
+)
+
+
+machines_licenses_correspondance = Table(
+    "machines_licenses",
+    Base.metadata,
+    Column("slccmachine_id", ForeignKey("slccmachine.id"), primary_key=True),
+    Column("slcclicense_id", ForeignKey("slcclicense.id"), primary_key=True)
+)
+
+
+
 class SLCCMachine(Base):
     __tablename__='slccmachine'
 
@@ -111,47 +117,53 @@
     macAddress=Column(String,unique=False)
     cpuId=Column(String,unique=False)
     hasLicenseActivated=Column(Boolean,unique=False)
-    licenseUsed=Column(String,ForeignKey('licence.id'))
+    licenseUsed=Column(Integer,ForeignKey('slcclicense.id'))
     lastVerificationPassed=Column(Date,unique=False)
     lastVerificationTry=Column(Date,unique=False)
 
+    licenses=relationship("SLCCLicense",secondary=machines_licenses_correspondance,back_populates='machines')
 
 
 class LicenseConsumptionType(str, Enum):
     basic="basic"
     
 
-class SLCCLicense:
+class SLCCLicense(Base):
     __tablename__='slcclicense'
 
     id=Column(Integer,primary_key=True,index=True)
     name=Column(String,unique=False)
-    consumptionType==Column(SQLAlchemyEnum(LicenseConsumptionType), default=LicenseConsumptionType.basic)
+    consumptionType=Column(SQLAlchemyEnum(LicenseConsumptionType), default=LicenseConsumptionType.basic)
     numberOfUseLeft=Column(String,unique=False)
     maxLicense=Column(String,unique=False)
-    #machineList array licence to do   
-    #commercial  array Commerical to do   
-    client =Column(String,ForeignKey('users.id'))
-    application =Column(String,ForeignKey('slccapplication.id'))
-    #functionnality array Functionnality to do 
-
-
-class SLCCFunctionality:
+    # commercials  array commercials to do  
+    #client  commercials  array client to do 
+    application =Column(Integer,ForeignKey('slccapplication.id'))
+
+    functionalities = relationship("SLCCFunctionality",secondary=functionalities_licenses_correspondance,back_populates='licenses')
+    machines=relationship("SLCCMachine",secondary=machines_licenses_correspondance,back_populates='licenses')  
+
+
+class SLCCFunctionality(Base):
     __tablename__='slccfunctionality'
 
     id=Column(Integer,primary_key=True,index=True)
     name=Column(String,unique=False)
-    application=Column(String,ForeignKey('slccapplication.id'))
-
-
-class SLCCApplication: 
+    applicationId=Column(Integer,ForeignKey('slccapplication.id'))
+
+    licenses = relationship("SLCCLicense",secondary=functionalities_licenses_correspondance,back_populates='functionalities')
+    application=relationship("SLCCApplication", backref="slccfunctionality")
+
+
+class SLCCApplication(Base):
     __tablename__="slccapplication"
 
     id=Column(Integer,primary_key=True,index=True)
     name=Column(String,unique=False)
     licenceCheckingPeriod=Column(Integer,unique=False)
-    #functionnality array Functionnality to do 
-=======
+
+
+
 # Tokens used for JWT Session tokens => To maintain authenticated user connection
 class SessionTokens(Base):
     __tablename__ = 'session_tokens'
@@ -190,4 +202,6 @@
     is_used = Column(Boolean, default=False)
     
     user = relationship("Users", backref="password_reset_tokens")
->>>>>>> 6573445c
+
+
+
